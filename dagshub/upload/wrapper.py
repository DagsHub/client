--- conflicted
+++ resolved
@@ -31,13 +31,7 @@
 
 
 def create_repo(repo_name, is_org=False, org_name="", description="", private=False, auto_init=False,
-<<<<<<< HEAD
-                gitignores="Python", license="", readme="", template=""):
-=======
                 gitignores="Python", license="", readme="", template="custom"):
-    import dagshub.auth
-    from dagshub.auth.token_auth import HTTPBearerAuth
->>>>>>> 17200f62
 
     username = config.username
     password = config.password
@@ -164,9 +158,6 @@
 
     @property
     def auth(self):
-        import dagshub.auth
-        from dagshub.auth.token_auth import HTTPBearerAuth
-
         if self.username is not None and self.password is not None:
             return HTTPBasicAuth(self.username, self.password)
         token = self.token or dagshub.auth.get_token(code_input_timeout=0)
