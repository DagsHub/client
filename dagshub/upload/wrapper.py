import fnmatch
import json
import logging
import os
import posixpath
import time
import urllib
from http import HTTPStatus
from io import IOBase
from pathlib import Path
from typing import Union, Tuple, BinaryIO, Dict, Optional, Any, List

import httpx
import rich.progress
import rich.status

import dagshub.auth
from dagshub.auth.token_auth import EnvVarDagshubToken
from dagshub.common import config, rich_console
from dagshub.common.api.repo import RepoAPI, BranchNotFoundError
from dagshub.common.helpers import log_message
from dagshub.upload.errors import determine_upload_api_error

# todo: handle api urls in common package
CONTENT_UPLOAD_URL = "api/v1/repos/{owner}/{reponame}/content/{branch}/{path}"
FILES_UI_URL = "{owner}/{reponame}/src/{branch}/{path}"
DEFAULT_COMMIT_MESSAGE = "Upload files using DagsHub client"
DEFAULT_DATASET_COMMIT_MESSAGE = "Initial dataset commit"
REPO_CREATE_URL = "api/v1/user/repos"
ORG_REPO_CREATE_URL = "api/v1/org/{orgname}/repos"
USER_INFO_URL = "api/v1/user"
DEFAULT_DATA_DIR_NAME = "data"
logger = logging.getLogger(__name__)

s = httpx.Client()
s.timeout = config.http_timeout
s.follow_redirects = True
s.headers.update(config.requests_headers)

FileUploadStruct = Tuple[os.PathLike, BinaryIO]


def create_dataset(repo_name: str, local_path: str, glob_exclude: str = "", org_name: str = "", private=False):
    """
<<<<<<< HEAD
    Create a new repository on DagsHub and upload an entire dataset to it
    :param repo_name: Name of the repository to be created
    :param local_path: local path where the dataset to upload is located
    :param glob_exclude: regex to exclude certain files from the upload process
    :param org_name: Organization name to be the repository owner
    :param private: Flag to indicate the repository is going to be private
    :return : Repo object of the repository created
=======
    Create a new repository on DagsHub and upload an entire folder dataset to it

    Args:
        repo_name: Name of the repository to be created.
        local_path: local path where the dataset to upload is located.
        glob_exclude: glob pattern to exclude certain files from being uploaded.
        org_name (optional): Organization that will own the repo. Alternative to creating a repository owned by you.
        private: Set to ``True`` to make the repository private.

    Returns:
        :class:`.Repo`: Repo object of the repository created.
>>>>>>> 1eec29ba
    """
    repo = create_repo(repo_name, org_name=org_name, private=private)
    dir = repo.directory(repo_name)
    dir.add_dir(local_path, glob_exclude, commit_message=DEFAULT_DATASET_COMMIT_MESSAGE)
    return repo


def add_dataset_to_repo(repo: "Repo", local_path: str, data_dir: str = DEFAULT_DATA_DIR_NAME):
    """
<<<<<<< HEAD
    Given a repository created on dagshub - upload an entire dataset to it
    :param repo: repository created beforehand
    :param local_path: local path where the dataset to upload is located
    :param data_dir: name of data directory that will be created inside repo
=======
    Given a repository created on dagshub - upload a dataset folder into it

    Args:
        repo: repository created beforehand
        local_path: local path where the dataset to upload is located
        data_dir: name of data directory that will be created inside repo
>>>>>>> 1eec29ba
    """
    dir = repo.directory(data_dir)
    dir.add_dir(local_path, commit_message=DEFAULT_DATASET_COMMIT_MESSAGE)


def create_repo(
    repo_name: str,
    org_name: str = "",
    description: str = "",
    private: bool = False,
    auto_init: bool = False,
    gitignores: str = "Python",
    license: str = "",
    readme: str = "",
    template: str = "custom",
    host: str = "",
):
    """
<<<<<<< HEAD
    Creates a repository on DagsHub for the current user (default) or an organization passed as an argument

    :param repo_name: Name of the repository to be created
    :param org_name: Organization name to be the repository owner
    :param description: Description for the repository
    :param private: Flag to indicate the repository is going to be private
    :param auto_init: Pass true to create an initial commit with README, .gitignore and LICENSE.
    :param gitignores: Which gitignore template(s) to use (comma separated string)
    :param license: Which license file to use
    :param readme: Readme file path to upload
    :param template: Which project template to use, options are: none, custom, notebook-template,
    cookiecutter-dagshub-dvc. To learn more, check out https://dagshub.com/docs/feature_guide/project_templates/
    :return: Repo object of the repository created
=======
    Creates a repository on DagsHub for the current user or an organization passed as an argument

    Args:
        repo_name: Name of the repository to be created.
        org_name (optional): Organization that will own the repo. Alternative to creating a repository owned by you.
        description: Repository description.
        private: Set to ``True`` to make repository private.
        auto_init: Set to True to create an initial commit with README, .gitignore and LICENSE.
        gitignores: Which gitignore template(s) to use in a comma separated string.
        license: Which license file to use.
        readme: Readme template to initialize with.
        template: Which project template to use, options are:

            - ``"none"`` - creates an empty repo
            - ``"custom"`` - creates a repo with your specified ``gitignores``, ``license`` and ``readme``
            - ``"notebook-template"``
            - ``"cookiecutter-mlops"``
            - ``"cookiecutter-dagshub-dvc"``

            By default, creates an empty repo if none of ``gitignores``, ``license`` or ``readme`` were provided.
            Otherwise, the template is ``"custom"``.

        host: URL of the DagsHub instance to host the repo on.

    .. note::
        To learn more about the templates, visit https://dagshub.com/docs/feature_guide/project_templates/

    Returns:
        :class:`.Repo`: Repo object of the repository created.
>>>>>>> 1eec29ba
    """
    if template == "":
        template = "none"

    host = host or config.host

    username = config.username
    password = config.password
    token = None
    if username is not None and password is not None:
        auth = username, password
    else:
        auth = dagshub.auth.get_authenticator()
        token = auth.token_text

    if auth is None:
        raise RuntimeError("You can't create a repository without being authenticated.")

    if (license != "" or readme != "" or gitignores != "") and template == "none":
        template = "custom"

    data = {
        "name": repo_name,
        "description": description,
        "private": private,
        "auto_init": auto_init,
        "gitignores": gitignores,
        "license": license,
        "readme": readme,
        "project_template": template,
    }

    url = REPO_CREATE_URL
    if org_name and not org_name.isspace():
        url = ORG_REPO_CREATE_URL.format(
            orgname=org_name,
        )

    res = s.post(urllib.parse.urljoin(host, url), data=data, auth=auth)

    if res.status_code != HTTPStatus.CREATED:
        logger.error(f"Response ({res.status_code}):\n" f"{res.content}")
        if res.status_code == HTTPStatus.UNPROCESSABLE_ENTITY:
            raise RuntimeError("Repository name is invalid or it already exists.")
        else:
            raise RuntimeError("Failed to create the desired repository.")

    repo = res.json()
    return Repo(
        owner=repo["owner"]["login"],
        name=repo["name"],
        username=username,
        password=password,
        token=token,
        branch="main",
    )


def validate_owner_repo(owner_repo: str) -> Tuple[str, str]:
    parts = owner_repo.split("/")
    if len(parts) != 2:
        raise ValueError("repo needs to be in the format <repo-owner>/<repo-name>")
    return parts[0], parts[1]


def upload_files(
    repo: str,
    local_path: Union[str, IOBase],
    commit_message=DEFAULT_COMMIT_MESSAGE,
    remote_path: str = None,
    **kwargs,
):
    """
    Upload file(s) into a repository.

    Args:
        repo: Repo name in the form of ``<username>/<reponame>``.
        local_path: File or directory to be uploaded.
        commit_message (optional): Specify a commit message.
        remote_path: Specify the path to upload the file to.\
        Defaults to the relative component of ``local_path`` to CWD.

    For kwarg docs look at :func:`Repo.upload() <dagshub.upload.Repo.upload>`.
    """
    owner, repo = validate_owner_repo(repo)
    repo = Repo(owner, repo)
    repo.upload(local_path, commit_message=commit_message, remote_path=remote_path, **kwargs)


class Repo:
    def __init__(
        self,
        owner: str,
        name: str,
        username: Optional[str] = None,
        password: Optional[str] = None,
        token: Optional[str] = None,
        branch: Optional[str] = None,
    ):
        """
        Class that can be used to upload files into a repository on DagsHub

<<<<<<< HEAD
        :param owner: Store the username of the user who owns this repository
        :param name: Identify the repository
        :param username: Set the username to none if it is not provided
        :param password : Set the password to none if it is not provided
        :param token: Set the token
        :param branch: Set the branch to the default branch
        :return: The object of the class
=======
        .. warning::
            This class is not thread safe.
            Uploading files in parallel can lead to unexpected outcomes
>>>>>>> 1eec29ba

        Args:
            owner: user or org that owns the repository.
            name: name of the repository.
            token (optional): Token to use for authentication. If unset, uses the cached token or goes through OAuth.
            username: Username to log in with (alternative to token).
            password: Password to log in with (alternative to token).
            branch: Branch to upload files to.
        """
        self.owner = owner
        self.name = name
        self.host = config.host

        self.username = username or config.username
        self.password = password or config.password
        self.token = token or config.token
        self.branch = branch

        self._api = RepoAPI(f"{owner}/{name}", host=self.host, auth=self.auth)

        # For mirror uploading: store the last revision for which we uploaded
        # When the last revision changes, that means the sync has been complete and we can upload a new batch
        self._last_upload_revision: Optional[str] = None
        self._last_upload_had_changes = False
        self._uploading_to_new_branch = False

        self.current_progress: Optional[rich.progress.Progress] = None

        if self.branch is None:
            logger.debug("Branch wasn't provided. Fetching default branch...")
            self.branch = self._api.default_branch
        logger.debug(f"Set branch: {self.branch}")

    def upload(
        self,
        local_path: Union[str, IOBase],
        commit_message=DEFAULT_COMMIT_MESSAGE,
        remote_path: str = None,
        **kwargs,
    ):
        """
        Upload a file or a directory to the repo.

        Args:
            local_path: Path to file or directory to be uploaded
            commit_message: Specify a commit message
            remote_path: Specify the path to upload the file/dir to.
                If unspecified, sets the value to the relative component of ``local_path`` to CWD.
                If ``local_path`` is not relative to CWD, ``remote_path`` is the last component of the ``local_path``

        The kwargs are the parameters of :func:`upload_files`
        """
        local_path = Path(local_path).resolve()
        if local_path.is_dir():
            if remote_path is None:
                try:
                    remote_path = local_path.relative_to(Path.cwd().resolve())
                except ValueError:
                    # local_path is outside cwd, use only its basename
                    remote_path = local_path.name
            remote_path = Path(remote_path).as_posix()
            dir_to_upload = self.directory(remote_path)
            dir_to_upload.add_dir(str(local_path), commit_message=commit_message, **kwargs)
        else:
            file_to_upload = DataSet.get_file(str(local_path), remote_path)
            self.upload_files([file_to_upload], commit_message=commit_message, **kwargs)

    def upload_files(
        self,
        files: List[FileUploadStruct],
        directory_path: str = "",
        commit_message: Optional[str] = DEFAULT_COMMIT_MESSAGE,
        versioning: str = "auto",
        new_branch: str = None,
        last_commit: str = None,
        force: bool = False,
    ):
        """
        Upload a list of binary files to the specified directory.
        This function is lower level than :func:`upload`,
        but useful when you don't have the files stored on the filesystem.

        Args:
            files: List of Tuples of (path in repo, binaryIO) of files to upload
            directory_path: Directory in repo relative to which to upload files
            commit_message: Commit message
            versioning: Which versioning system to use to upload a file.
                Possible options: ``"git"``, ``"dvc"``, ``"auto"`` (default, best effort guess)
            new_branch: Create a new branch with this name
            last_commit: Consistency argument - last revision of the files you want to commit on top of.
                Exists to prevent accidental overwrites of data.
            force (bool): Force the upload of a file even if it is already present on the server.
                Sets last_commit to be the tip of the branch
        """

        if commit_message is None:
            commit_message = DEFAULT_COMMIT_MESSAGE

        # Truncate the commit message because the max we allow is 100 symbols
        commit_message = commit_message[:100]

        data = {
            "commit_choice": "direct",
            "commit_summary": commit_message,
            "versioning": versioning,
            "last_commit": last_commit,
            "is_dvc_dir": directory_path != "" and versioning != "git",
        }

        if self._api.is_mirror and new_branch is not None:
            # If not uploading to a new branch, and we're in a mirror - wait for the sync to complete
            self._poll_mirror_up_to_date()

        # Unset the new branch upload flag if it was set
        # (do that only after mirror poll so commit 2 on a new branch pushes correctly)
        if self._uploading_to_new_branch:
            self._uploading_to_new_branch = False

        upload_url = self.get_request_url(directory_path)

        try:
            self._last_upload_revision = self._api.last_commit_sha(self.branch)
        # New branch does not have a commit yet, so "last_upload_revision" will be None initially
        # NOTE: checking for new_branch is not enough, because it doesn't take into account
        # uploading to completely blank repos
        except BranchNotFoundError:
            self._uploading_to_new_branch = True
            log_message(
                f"Uploading to a new branch {self.branch}, "
                f"splitting it off from the default branch {self._api.default_branch}",
                logger,
            )
            upload_url = self.get_request_url(directory=directory_path, branch=self._api.default_branch)
            new_branch = self.branch

        if new_branch is not None:
            data.update(
                {
                    "commit_choice": "commit-to-new-branch",
                    "new_branch_name": new_branch,
                }
            )

        if force:
            data["last_commit"] = self._last_upload_revision

        log_message(f'Uploading files ({len(files)}) to "{self._api.full_name}"...', logger)
        res = s.put(
            upload_url,
            data=data,
            files=[("files", file) for file in files],
            auth=self.auth,
            timeout=None,
        )
        self._log_upload_details(data, res, files)

        # The ETag header contains the hash of the uploaded commit,
        # check against the one we have to determine if anything changed
        if "ETag" in res.headers:
            new_tip = res.headers["ETag"]
            self._last_upload_had_changes = new_tip != self._last_upload_revision

    def _log_upload_details(self, data: Dict[str, Any], res: httpx.Response, files):
        """
        The _log_upload_details function debug logs the request URL, data, and files.
        It also prints for the user the status of their upload if it was successful
        If the response is 4xx/5xx it raises an error.

        Args:
            data: Executed request's body
            res: Server's response
            files: Uploaded file contents
        """

        logger.debug(
            f"Request URL: {res.request.url}\n"
            f"Data:\n{json.dumps(data, indent=4)}\n"
            f"Files:\n{json.dumps(list(map(str, files)), indent=4)}"
        )

        if res.status_code == HTTPStatus.OK:
            if "ETag" in res.headers:
                new_tip = res.headers["ETag"]
                if new_tip == self._last_upload_revision:
                    log_message("Upload successful, content was identical and no new commit was created", logger)
                    return
            log_message("Upload finished successfully!", logger)
        elif res.status_code == HTTPStatus.NO_CONTENT:
            log_message("Upload successful, content was identical and no new commit was created", logger)
        elif 200 < res.status_code < 300:
            log_message(f"Got unknown successful status code {res.status_code}")
        else:
            raise determine_upload_api_error(res)

    def _poll_mirror_up_to_date(self):
        """
        Synchronization lock for the mirrored repository uploading
        Since the upload is being done "through" DagsHub,
            and we rely on the change first showing up on the original repo, then being synced back to us,
            there is a possibility of uploading a new batch before the sync has been completed,
            during which the DagsHub repo is out of date with the original mirror.
        This is a client-side fix made to mitigate this.
        We poll for the change in the revision and compare it to the revision we had when we last uploaded
        When the revision changes, that means the sync has been completed and we can upload a new batch
        """
        if not self._api.is_mirror:
            return

        # Initial state - assume we can upload
        # Also can upload if last upload didn't have any changes
        if not self._uploading_to_new_branch and (
            self._last_upload_revision is None or not self._last_upload_had_changes
        ):
            return

        poll_interval = 1.0  # seconds
        poll_timeout = 600.0
        start_time = time.time()

        if self.current_progress is not None:
            task = self.current_progress.add_task("Waiting for the mirror to sync", total=None)

            def finish():
                self.current_progress.remove_task(task)

        else:
            status = rich.status.Status("Waiting for the mirror to sync", console=rich_console)
            status.start()

            def finish():
                status.stop()

        while time.time() - start_time < poll_timeout:
            try:
                new_revision = self._api.last_commit_sha(self.branch)
            except BranchNotFoundError:
                # New branch that didn't get back to DagsHub yet
                time.sleep(poll_interval)
                continue
            if new_revision == self._last_upload_revision:
                time.sleep(poll_interval)
            else:
                finish()
                return

        finish()
        logger.warning(
            f"Timed out while polling for a mirror sync finishing after {poll_timeout} s. "
            f"Trying to push anyway, which might not work."
        )

    @property
    def auth(self):
        """
        The auth function is used to authenticate the user with the dagshub API.
            Username and password take priority for authentication, then token.
            If none were provided, it goes through the usual token flow involving the token cache

        :return: The HTTPAuth object

        :meta private:
        """
        if self.username is not None and self.password is not None:
            return httpx.BasicAuth(self.username, self.password)
        if self.token:
            return EnvVarDagshubToken(self.token)
        return dagshub.auth.get_authenticator()

    def directory(self, path: str) -> "DataSet":
        """
<<<<<<< HEAD
        The directory function returns a DataSet object that represents the directory at the given path.


        :param path: Specify the directory that will contain the data.
                           This directory is the "root" of the dataset.
        :return: A dataset object that represents the directory at the given path
=======
        Create a :class:`~dagshub.upload.wrapper.DataSet` object that allows you to stage multiple files before\
        pushing them all to DagsHub in a single commit with :func:`~dagshub.upload.wrapper.DataSet.commit`.
>>>>>>> 1eec29ba

        Args:
            path: The path of the directory in the repository relative to which the files will be uploaded.
        """
        return DataSet(self, path)

    def get_request_url(self, directory, branch=None):
        """
        The get_request_url function returns the URL for uploading a file to DagsHub.

        :param directory: the path to a directory within this repo on DagsHub.
            For example, if you have created your repo in such a
            way that it has two directories named data and models,
            then you could pass one of these strings into this function as an argument.
        :param branch: branch to which upload file.
            Default is None, which uses the branch set on object creation
        :return: The url for uploading a file

        :meta private:
        """
        return self.get_repo_url(CONTENT_UPLOAD_URL, directory, branch)

    def get_files_ui_url(self, directory):
        """
        The get_files_ui_url function returns the URL for seeing the uploaded files on DagsHub.

        :param directory: the path to a directory within this repo on DagsHub.
            For example, if you have created your repo in such a
            way that it has two directories named data and models,
            then you could pass one of these strings into this function as an argument.
        :return: The url that you can navigate to in your browser to see the files

        :meta private:
        """
        return self.get_repo_url(FILES_UI_URL, directory)

    def get_repo_url(self, url_format, directory, branch=None):
        if branch is None:
            branch = self.branch
        return urllib.parse.urljoin(
            self.host,
            url_format.format(
                owner=self.owner,
                reponame=self.name,
                branch=branch,
                path=urllib.parse.quote(directory, safe=""),
            ),
        )


class DataSet:
<<<<<<< HEAD
    def __init__(self, repo: Repo, directory: str):
        """

        :param repo: Pass a repo object
        :param directory: Specify the directory of the repository
        :return: A DataSet object

        """
=======
    """
    Not to be confused with DataEngine's datasets.
    This class represents a folder with files that are going to be uploaded to a repo.
    """
>>>>>>> 1eec29ba

    def __init__(self, repo: Repo, directory: str):
        self.files: Dict[os.PathLike, Tuple[os.PathLike, BinaryIO]] = {}
        self.repo = repo
        self.directory = self._clean_directory_name(directory)

    def add(self, file: Union[str, IOBase], path=None):
        """
<<<<<<< HEAD
        The add function adds a file to the list of files that will be uploaded.


        :param file: Specify the file to be uploaded
        :param path: Specify the path to upload the file
        :return: None
=======
        Add a file to upload. The file will not be uploaded unless you call :func:`commit`
>>>>>>> 1eec29ba

        Args:
            file: Path to the file on the filesystem OR the contents of the file.
            path: Where to store the file in the repo.
        """

        path, file = self.get_file(file, path)
        if file is not None:
            if path in self.files:
                log_message(f'File already staged for upload on path "{path}". Overwriting', logger)
            self.files[path] = (path, file)

    def add_dir(self, local_path, glob_exclude="", commit_message=None, **upload_kwargs):
        """
        Add *and upload* an entire directory to the DagsHub repository.

        By default, this uploads a dvc folder.

<<<<<<< HEAD
        :param local_path: Specify the local path where the dataset to upload is located
        :param glob_exclude: Exclude certain files from the upload process
        :param commit_message: Commit message
        :param upload_kwargs: kwargs that are passed to the uploading function
        :return: None
=======
        Args:
            local_path: Local path of the directory to upload.
            glob_exclude: Glob pattern to exclude some files from being uploaded.
            commit_message: Message of the commit with the upload.
>>>>>>> 1eec29ba

        The keyword arguments are passed to :func:`Repo.upload_files() <dagshub.upload.Repo.upload_files>`.
        """
        upload_file_number = 100
        file_counter = 0

        progress = rich.progress.Progress(
            rich.progress.SpinnerColumn(),
            *rich.progress.Progress.get_default_columns(),
            rich.progress.MofNCompleteColumn(),
            console=rich_console,
            transient=True,
            disable=config.quiet,
        )
        total_task = progress.add_task("Uploading files...", total=None)
        self.repo.current_progress = progress

        # If user hasn't specified versioning, then assume we're uploading dvc (this makes most sense for folders)
        if "versioning" not in upload_kwargs:
            upload_kwargs["versioning"] = "dvc"

        try:
            with progress:
                for root, dirs, files in os.walk(local_path):
                    folder_task = progress.add_task(f"Uploading files from {root}", total=len(files))

                    if commit_message is None:
                        commit_message = upload_kwargs.get("commit_message", f"Commit data points in folder {root}")
                    if "commit_message" in upload_kwargs:
                        del upload_kwargs["commit_message"]

                    if len(files) > 0:
                        for filename in files:
                            rel_file_path = posixpath.join(root, filename)
                            rel_remote_file_path = rel_file_path.replace(local_path, "")
                            if glob_exclude == "" or fnmatch.fnmatch(rel_file_path, glob_exclude) is False:
                                self.add(file=rel_file_path, path=rel_remote_file_path)
                                if len(self.files) >= upload_file_number:
                                    file_counter += len(self.files)
                                    self.commit(commit_message, **upload_kwargs)
                                    progress.update(folder_task, advance=len(self.files), refresh=True)
                                    progress.update(total_task, completed=file_counter, refresh=True)
                        if len(self.files) >= upload_file_number:
                            file_counter += len(self.files)
                            self.commit(commit_message, **upload_kwargs)
                            progress.update(folder_task, advance=len(self.files), refresh=True)
                            progress.update(total_task, completed=file_counter, refresh=True)
                    progress.remove_task(folder_task)

                if len(self.files) > 0:
                    file_counter += len(self.files)
                    self.commit(commit_message, **upload_kwargs)
                    progress.update(total_task, completed=file_counter)

            log_message(
                f"Directory upload complete, uploaded {file_counter} files"
                f" to {self.repo.get_files_ui_url(self.directory)}",
                logger,
            )
        finally:
            self.repo.current_progress = None

    @staticmethod
    def _clean_directory_name(directory: str):
        """
        The _clean_directory_name function takes a directory name as an argument
        and returns the normalized path of that directory.
        For example, if the input is ../../../ then it will return /. If the input is ./ then it will return ..
        If there are any other characters in the string,
        they will be ignored and only alphanumeric characters (a-zA-Z0-9)
        will be kept.

        :param directory: Specify the directory that will be cleaned
        :return: The normalized path of the directory
                 (The directory name with the path separator normalized to a forward slash)

        """

        return posixpath.normpath(directory)

    @staticmethod
    def get_file(file: Union[str, IOBase], path: os.PathLike = None) -> FileUploadStruct:
        """
        The get_file function is a helper function that takes in either a string or an IOBase object and returns
        a tuple containing the file's name and the file itself. If no path is provided, it will default to the name of
        the file.

        :param file: File to upload
        :param path: Desired path of the file in the repository
        :return: A tuple of the path and a file object

        :meta private:
        """

        try:
            # if path is not provided, fall back to the file name
            if path is None:
                try:
                    path = posixpath.basename(posixpath.normpath(file if type(file) is str else file.name))
                except Exception:
                    raise RuntimeError(
                        "Could not interpret your file's name. Please specify it in the keyword parameter 'path'."
                    )

            if type(file) is str:
                try:
                    f = open(file, "rb")
                    return path, f
                except IsADirectoryError:
                    raise IsADirectoryError("'file' must describe a file, not a directory.")

            return path, file

        except Exception as e:
            logger.error(e)
            raise

    def _reset_dataset(self):
        """
        The _reset_dataset function clears the files attribute of a Dataset object.

        :return: None
        """
        for f in self.files.values():
            try:
                f[1].close()
            except Exception as e:
                logger.warning(f"Error closing file {f[0]}: {e}")
        self.files.clear()

    def commit(self, commit_message=DEFAULT_COMMIT_MESSAGE, *args, **kwargs):
        """
        Commit files added with :func:`add` to the repo

        Args:
            commit_message: Message of the commit with the upload.

<<<<<<< HEAD
        :param commit_message: Set the commit message
        :param *args: Pass a non-keyworded, variable-length argument list to the function
        :param **kwargs: Pass additional parameters to the function
        :return: None
=======
        Other positional and keyword arguments are passed to
        :func:`Repo.upload_files() <dagshub.upload.Repo.upload_files>`
>>>>>>> 1eec29ba
        """

        file_list = list(self.files.values())
        self.repo.upload_files(file_list, self.directory, commit_message=commit_message, *args, **kwargs)
        self._reset_dataset()<|MERGE_RESOLUTION|>--- conflicted
+++ resolved
@@ -42,15 +42,6 @@
 
 def create_dataset(repo_name: str, local_path: str, glob_exclude: str = "", org_name: str = "", private=False):
     """
-<<<<<<< HEAD
-    Create a new repository on DagsHub and upload an entire dataset to it
-    :param repo_name: Name of the repository to be created
-    :param local_path: local path where the dataset to upload is located
-    :param glob_exclude: regex to exclude certain files from the upload process
-    :param org_name: Organization name to be the repository owner
-    :param private: Flag to indicate the repository is going to be private
-    :return : Repo object of the repository created
-=======
     Create a new repository on DagsHub and upload an entire folder dataset to it
 
     Args:
@@ -62,7 +53,6 @@
 
     Returns:
         :class:`.Repo`: Repo object of the repository created.
->>>>>>> 1eec29ba
     """
     repo = create_repo(repo_name, org_name=org_name, private=private)
     dir = repo.directory(repo_name)
@@ -72,19 +62,12 @@
 
 def add_dataset_to_repo(repo: "Repo", local_path: str, data_dir: str = DEFAULT_DATA_DIR_NAME):
     """
-<<<<<<< HEAD
-    Given a repository created on dagshub - upload an entire dataset to it
-    :param repo: repository created beforehand
-    :param local_path: local path where the dataset to upload is located
-    :param data_dir: name of data directory that will be created inside repo
-=======
     Given a repository created on dagshub - upload a dataset folder into it
 
     Args:
         repo: repository created beforehand
         local_path: local path where the dataset to upload is located
         data_dir: name of data directory that will be created inside repo
->>>>>>> 1eec29ba
     """
     dir = repo.directory(data_dir)
     dir.add_dir(local_path, commit_message=DEFAULT_DATASET_COMMIT_MESSAGE)
@@ -103,21 +86,6 @@
     host: str = "",
 ):
     """
-<<<<<<< HEAD
-    Creates a repository on DagsHub for the current user (default) or an organization passed as an argument
-
-    :param repo_name: Name of the repository to be created
-    :param org_name: Organization name to be the repository owner
-    :param description: Description for the repository
-    :param private: Flag to indicate the repository is going to be private
-    :param auto_init: Pass true to create an initial commit with README, .gitignore and LICENSE.
-    :param gitignores: Which gitignore template(s) to use (comma separated string)
-    :param license: Which license file to use
-    :param readme: Readme file path to upload
-    :param template: Which project template to use, options are: none, custom, notebook-template,
-    cookiecutter-dagshub-dvc. To learn more, check out https://dagshub.com/docs/feature_guide/project_templates/
-    :return: Repo object of the repository created
-=======
     Creates a repository on DagsHub for the current user or an organization passed as an argument
 
     Args:
@@ -147,7 +115,6 @@
 
     Returns:
         :class:`.Repo`: Repo object of the repository created.
->>>>>>> 1eec29ba
     """
     if template == "":
         template = "none"
@@ -250,19 +217,9 @@
         """
         Class that can be used to upload files into a repository on DagsHub
 
-<<<<<<< HEAD
-        :param owner: Store the username of the user who owns this repository
-        :param name: Identify the repository
-        :param username: Set the username to none if it is not provided
-        :param password : Set the password to none if it is not provided
-        :param token: Set the token
-        :param branch: Set the branch to the default branch
-        :return: The object of the class
-=======
         .. warning::
             This class is not thread safe.
             Uploading files in parallel can lead to unexpected outcomes
->>>>>>> 1eec29ba
 
         Args:
             owner: user or org that owns the repository.
@@ -533,17 +490,8 @@
 
     def directory(self, path: str) -> "DataSet":
         """
-<<<<<<< HEAD
-        The directory function returns a DataSet object that represents the directory at the given path.
-
-
-        :param path: Specify the directory that will contain the data.
-                           This directory is the "root" of the dataset.
-        :return: A dataset object that represents the directory at the given path
-=======
         Create a :class:`~dagshub.upload.wrapper.DataSet` object that allows you to stage multiple files before\
         pushing them all to DagsHub in a single commit with :func:`~dagshub.upload.wrapper.DataSet.commit`.
->>>>>>> 1eec29ba
 
         Args:
             path: The path of the directory in the repository relative to which the files will be uploaded.
@@ -595,21 +543,10 @@
 
 
 class DataSet:
-<<<<<<< HEAD
-    def __init__(self, repo: Repo, directory: str):
-        """
-
-        :param repo: Pass a repo object
-        :param directory: Specify the directory of the repository
-        :return: A DataSet object
-
-        """
-=======
     """
     Not to be confused with DataEngine's datasets.
     This class represents a folder with files that are going to be uploaded to a repo.
     """
->>>>>>> 1eec29ba
 
     def __init__(self, repo: Repo, directory: str):
         self.files: Dict[os.PathLike, Tuple[os.PathLike, BinaryIO]] = {}
@@ -618,16 +555,7 @@
 
     def add(self, file: Union[str, IOBase], path=None):
         """
-<<<<<<< HEAD
-        The add function adds a file to the list of files that will be uploaded.
-
-
-        :param file: Specify the file to be uploaded
-        :param path: Specify the path to upload the file
-        :return: None
-=======
         Add a file to upload. The file will not be uploaded unless you call :func:`commit`
->>>>>>> 1eec29ba
 
         Args:
             file: Path to the file on the filesystem OR the contents of the file.
@@ -646,18 +574,10 @@
 
         By default, this uploads a dvc folder.
 
-<<<<<<< HEAD
-        :param local_path: Specify the local path where the dataset to upload is located
-        :param glob_exclude: Exclude certain files from the upload process
-        :param commit_message: Commit message
-        :param upload_kwargs: kwargs that are passed to the uploading function
-        :return: None
-=======
         Args:
             local_path: Local path of the directory to upload.
             glob_exclude: Glob pattern to exclude some files from being uploaded.
             commit_message: Message of the commit with the upload.
->>>>>>> 1eec29ba
 
         The keyword arguments are passed to :func:`Repo.upload_files() <dagshub.upload.Repo.upload_files>`.
         """
@@ -795,15 +715,8 @@
         Args:
             commit_message: Message of the commit with the upload.
 
-<<<<<<< HEAD
-        :param commit_message: Set the commit message
-        :param *args: Pass a non-keyworded, variable-length argument list to the function
-        :param **kwargs: Pass additional parameters to the function
-        :return: None
-=======
         Other positional and keyword arguments are passed to
         :func:`Repo.upload_files() <dagshub.upload.Repo.upload_files>`
->>>>>>> 1eec29ba
         """
 
         file_list = list(self.files.values())
