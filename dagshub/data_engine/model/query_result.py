import inspect
import logging
from concurrent.futures import as_completed, ThreadPoolExecutor
from dataclasses import field, dataclass
from os import PathLike
from pathlib import Path
<<<<<<< HEAD
from typing import TYPE_CHECKING, List, Dict, Any, Optional, Union, Tuple
=======
from typing import TYPE_CHECKING, List, Dict, Any, Optional, Union, Literal
>>>>>>> bf3832a0

import rich.progress

from dagshub.common import config
from dagshub.common.analytics import send_analytics_event
from dagshub.common.download import download_files
from dagshub.common.helpers import sizeof_fmt, prompt_user
from dagshub.common.rich_util import get_rich_progress
from dagshub.common.util import lazy_load
from dagshub.data_engine.annotation.voxel_conversion import (
    add_voxel_annotations,
    add_ls_annotations,
)
from dagshub.data_engine.client.models import DatasourceType
from dagshub.data_engine.model.datapoint import Datapoint, _get_blob
from dagshub.data_engine.client.loaders.base import DagsHubDataset
from dagshub.data_engine.voxel_plugin_server.utils import set_voxel_envvars
from dagshub.data_engine.dtypes import MetadataFieldType

if TYPE_CHECKING:
    from dagshub.data_engine.model.datasource import Datasource
    import fiftyone as fo
    import dagshub.data_engine.voxel_plugin_server.server as plugin_server_module
else:
    plugin_server_module = lazy_load("dagshub.data_engine.voxel_plugin_server.server")
    fo = lazy_load("fiftyone")
    tf = lazy_load("tensorflow")

logger = logging.getLogger(__name__)


class VisualizeError(Exception):
    """:meta private:"""

    pass


@dataclass
class QueryResult:
    """
    Result of executing a query on a :class:`.Datasource`.

    You can iterate over this object to get the :class:`datapoints <.Datapoint>`::

        res = ds.head()
        for dp in res:
            print(dp.path_in_repo)

    """

    _entries: List[Datapoint]
    datasource: "Datasource"
    _datapoint_path_lookup: Dict[str, Datapoint] = field(init=False)

    def __post_init__(self):
        self._refresh_lookups()

    @property
    def entries(self):
        """
        list(Datapoint): Datapoints contained in this QueryResult
        """
        return self._entries

    @entries.setter
    def entries(self, value: List[Datapoint]):
        self._entries = value
        self._refresh_lookups()

    def _refresh_lookups(self):
        self._datapoint_path_lookup = {}
        for e in self.entries:
            self._datapoint_path_lookup[e.path] = e

    @property
    def dataframe(self):
        """
        Represent the contents of this QueryResult as a
        `pandas.DataFrame <https://pandas.pydata.org/docs/reference/api/pandas.DataFrame.html>`_.

        The created dataframe has a copy of the QueryResult's data.
        """
        import pandas as pd

        metadata_keys = set()
        for e in self.entries:
            metadata_keys.update(e.metadata.keys())

        metadata_keys = list(sorted(metadata_keys))
        return pd.DataFrame.from_records([dp.to_dict(metadata_keys) for dp in self.entries])

    def __len__(self):
        return len(self.entries)

    def __iter__(self):
        """You can iterate over a QueryResult to get containing datapoints"""
        return self.entries.__iter__()

    def __repr__(self):
        return f"QueryResult of datasource {self.datasource.source.name} with {len(self.entries)} datapoint(s)"

    @staticmethod
    def from_gql_query(query_resp: Dict[str, Any], datasource: "Datasource") -> "QueryResult":
        if "edges" not in query_resp:
            return QueryResult([], datasource)
        if query_resp["edges"] is None:
            return QueryResult([], datasource)
        return QueryResult(
            [Datapoint.from_gql_edge(edge, datasource) for edge in query_resp["edges"]],
            datasource,
        )

    def as_ml_dataset(self, flavor: str, **kwargs):
        """
        Convert the QueryResult into a dataset for a machine learning framework

        Args:
            flavor: Either of:

                - ``"torch"``: returns a \
                `torch.utils.data.Dataset <https://pytorch.org/docs/stable/data.html#torch.utils.data.Dataset>`_
                - ``"tensorflow"``: returns a \
                `tf.data.Dataset <https://www.tensorflow.org/api_docs/python/tf/data/Dataset>`_


        Keyword Args:
            metadata_columns (list(str)): which fields to use in the dataset.
            strategy (str): Datapoint file loading strategy. Possible values:

                - ``"preload"`` - Download all datapoints before returning the dataset.
                - ``"background"`` - Start downloading the datapoints in the background. \
                    If an undownloaded datapoint is accessed, it gets downloaded.
                - ``"lazy"`` (default) - Download each datapoint as it is being accessed by the dataset.

            savedir (str|Path): Where to store the datapoint files. Default is :func:`datasource's default location \
                <dagshub.data_engine.model.datasource.Datasource.default_dataset_location>`
            processes (int): number of parallel processes to download the datapoints with. Default is 8.
            tensorizers: How to transform the datapoint file/metadata into tensors. Possible values:

                - ``"auto"`` - try to guess the tensorizers for every field.\
                    For files the tensorizer will be the determined by the first file's extension.
                - ``"image"`` | ``"audio"`` - tensorize all fields according to this type
                - List of tensorizers. First is the tensorizer for the datapoint file and then \
                    a tensorizer for each of the metadata fields. Tensorizer can either be strings\
                     ``"image"``, ``"audio"``, ``"numeric"``, or your own function that receives the\
                     metadata value of the field and turns it into a tensor.
        """
        flavor = flavor.lower()
        if flavor == "torch":
            from dagshub.data_engine.client.loaders.torch import PyTorchDataset

            return PyTorchDataset(self, **kwargs)
        elif flavor == "tensorflow":
            from dagshub.data_engine.client.loaders.tf import TensorFlowDataset

            ds_builder = TensorFlowDataset(self, **kwargs)
            ds = tf.data.Dataset.from_generator(ds_builder.generator, output_signature=ds_builder.signature)
            ds.__len__ = lambda: ds_builder.__len__()
            ds.__getitem__ = ds_builder.__getitem__
            ds.builder = ds_builder
            ds.type = "tensorflow"
            return ds
        else:
            raise ValueError("supported flavors are torch|tensorflow")

    def as_ml_dataloader(self, flavor, **kwargs):
        """
        Convert the QueryResult into a dataloader for a machine learning framework

        Args:
            flavor: Either of:

                - ``"torch"``: returns a \
                `torch.utils.data.DataLoader <https://pytorch.org/docs/stable/data.html#torch.utils.data.DataLoader>`_
                - ``"tensorflow"``: returns a \
                `tf.keras.utils.Sequence <https://www.tensorflow.org/api_docs/python/tf/keras/utils/Sequence>`_

        Kwargs are the same as :func:`as_ml_dataset()`.
        """

        send_analytics_event(
            "Client_DataEngine_DataLoaderInitialized",
            repo=self.datasource.source.repoApi,
        )

        def keypairs(keys):
            return {key: kwargs[key] for key in keys}

        if type(flavor) is not str:
            if flavor.type == "torch":
                from dagshub.data_engine.client.loaders.torch import PyTorchDataLoader

                return PyTorchDataLoader(flavor, **kwargs)
            elif flavor.type == "tensorflow":
                from dagshub.data_engine.client.loaders.tf import TensorFlowDataLoader

                return TensorFlowDataLoader(flavor, **kwargs)

        kwargs["for_dataloader"] = True
        dataset_kwargs = set(list(inspect.signature(DagsHubDataset).parameters.keys())[1:])
        global_kwargs = set(kwargs.keys())
        flavor = flavor.lower() if type(flavor) is str else flavor
        if flavor == "torch":
            from dagshub.data_engine.client.loaders.torch import PyTorchDataLoader

            return PyTorchDataLoader(
                self.as_ml_dataset(flavor, **keypairs(global_kwargs.intersection(dataset_kwargs))),
                **keypairs(global_kwargs - dataset_kwargs),
            )
        elif flavor == "tensorflow":
            from dagshub.data_engine.client.loaders.tf import TensorFlowDataLoader

            return TensorFlowDataLoader(
                self.as_ml_dataset(
                    flavor,
                    **keypairs(global_kwargs.intersection(dataset_kwargs)),
                ),
                **keypairs(global_kwargs - dataset_kwargs),
            )
        else:
            raise ValueError("supported flavors are torch|tensorflow|<torch.utils.data.Dataset>|<tf.data.Dataset>")

    def __getitem__(self, item: Union[str, int, slice]):
        """
        Gets datapoint by its path (string) or by its index in the result (or slice)
        """
        if type(item) is str:
            return self._datapoint_path_lookup[item]
        elif type(item) is int:
            return self.entries[item]
        elif type(item) is slice:
            return QueryResult(_entries=self.entries[item], datasource=self.datasource)
        else:
            raise ValueError(
                f"Can't lookup datapoint using value {item} of type {type(item)}, "
                f"needs to be either int or str or slice"
            )

    def get_blob_fields(
        self, *fields: str, load_into_memory=False, cache_on_disk=True, num_proc: int = config.download_threads
    ) -> "QueryResult":
        """
        Downloads data from blob fields

        Args:
            fields: list of binary fields to download blobs for. If empty, download all blob fields.
            load_into_memory: Whether to load the blobs into the datapoints, or just store them on disk


                If True: the datapoints' specified fields will contain the blob data

                If False: the datapoints' specified fields will contain Path objects to the file of the downloaded blob
            cache_on_disk: Whether to cache the blobs on disk or not (valid only if load_into_memory is set to True)
                Cache location is ``~/dagshub/datasets/<repo>/<datasource_id>/.metadata_blobs/``
            num_proc: number of download threads
        """
        send_analytics_event("Client_DataEngine_downloadBlobs", repo=self.datasource.source.repoApi)
        if not load_into_memory:
            assert cache_on_disk

        # If no fields are specified, include all blob fields from self.datasource.fields
        if not fields:
            fields = tuple(
                [field.name for field in self.datasource.fields if field.valueType == MetadataFieldType.BLOB]
            )

        if len(fields) == 0:
            logger.warning("No blob fields loaded")
            return self

        cache_location = self.datasource.default_dataset_location / ".metadata_blobs"

        if cache_on_disk:
            cache_location.mkdir(parents=True, exist_ok=True)

        # Create a list of things to download: (datapoint, field, url, path_location)
        to_download: List[Tuple[Datapoint, str, str, Path]] = []
        for dp in self.entries:
            for fld in fields:
                field_value = dp.metadata.get(fld)
                # If field_value is a blob or a path, then ignore, means it's already been downloaded
                if not isinstance(field_value, str):
                    continue
                download_task = (dp, fld, dp.blob_url(field_value), dp.blob_cache_location / field_value)
                to_download.append(download_task)

        progress = get_rich_progress(rich.progress.MofNCompleteColumn())
        task = progress.add_task("Downloading blobs...", total=len(to_download))

        auth = self.datasource.source.repoApi.auth

        def _get_blob_fn(dp: Datapoint, field: str, url: str, blob_path: Path):
            blob_or_path = _get_blob(url, blob_path, auth, cache_on_disk, load_into_memory)
            if isinstance(blob_or_path, str):
                logger.warning(f"Error while downloading blob for field {field} in datapoint {dp.path}:{blob_or_path}")
            dp.metadata[field] = blob_or_path

        with progress:
            with ThreadPoolExecutor(max_workers=num_proc) as tp:
                futures = [tp.submit(_get_blob_fn, *args) for args in to_download]
                for f in as_completed(futures):
                    exc = f.exception()
                    if exc is not None:
                        logger.warning(f"Got exception {type(exc)} while downloading blob: {exc}")
                    progress.update(task, advance=1)

        return self

    def download_binary_columns(
        self, *columns: str, load_into_memory=True, cache_on_disk=True, num_proc: int = 32
    ) -> "QueryResult":
        """
        deprecated: Use get_blob_fields instead.

        :meta private:
        """
        return self.get_blob_fields(
            *columns, load_into_memory=load_into_memory, cache_on_disk=cache_on_disk, num_proc=num_proc
        )

    def download_files(
        self,
        target_dir: Optional[Union[str, PathLike]] = None,
        keep_source_prefix=True,
        redownload=False,
        path_field: Optional[str] = None,
    ) -> PathLike:
        """
        Downloads the datapoints to the ``target_dir`` directory

        Args:
            target_dir: Where to download the files. Defaults to \
                :func:`datasource's default location \
                <dagshub.data_engine.model.datasource.Datasource.default_dataset_location>`
            keep_source_prefix: If True, includes the prefix of the datasource in the download path.
            redownload: Whether to redownload a file if it exists on the filesystem already.\
                We don't do any hashsum checks, so if it's possible that the file has been updated, set to True
            path_field: Set this to the name of the field with the file's path\
                if you want to download files from a field other than the datapoint's path.

        .. note::
            For ``path_field`` the path in the field still needs to be in the same repo
            and have the same format as the path of the datapoint, including not having the prefix.
            For now, you can't download arbitrary paths/urls.

        Returns:
            Path to the directory with the downloaded files
        """

        target_path = self.datasource.default_dataset_location if target_dir is None else Path(target_dir).expanduser()
        logger.warning(f"Downloading {len(self.entries)} files to {str(target_path)}")

        if self.datasource.source.source_type == DatasourceType.BUCKET:
            send_analytics_event(
                "Client_DataEngine_downloadDatapointsFromBucket",
                repo=self.datasource.source.repoApi,
            )
        else:
            send_analytics_event(
                "Client_DataEngine_downloadDatapoints",
                repo=self.datasource.source.repoApi,
            )

        def dp_path(dp: Datapoint):
            if path_field is not None:
                path_val = dp.metadata.get(path_field)
                if path_val is None:
                    return None
            else:
                path_val = dp.path

            if keep_source_prefix:
                return target_path / self.datasource.source.source_prefix / path_val
            else:
                return target_path / path_val

        def dp_url(dp: Datapoint):
            if path_field is not None:
                path_val = dp.metadata.get(path_field)
                if path_val is None:
                    return None
                return self.datasource.source.raw_path(path_val)
            else:
                return dp.download_url

        download_args = [(dp_url(dp), dp_path(dp)) for dp in self.entries if dp_path(dp) is not None]

        download_files(download_args, skip_if_exists=not redownload)
        return target_path

    def to_voxel51_dataset(self, **kwargs) -> "fo.Dataset":
        """
        Creates a voxel51 dataset that can be used with\
        `fo.launch_app()
        <https://docs.voxel51.com/api/fiftyone.core.session.html?highlight=launch_app#fiftyone.core.session.launch_app>`_
        to visualize it.

        Keyword Args:
            name (str): Name of the dataset. Default is the name of the datasource.
            force_download (bool): Download the dataset even if the size of the files is bigger than 100MB.\
                Default is False
            files_location (str|PathLike): path to the location where to download the local files.
                Default is :func:`datasource's default location \
                <dagshub.data_engine.model.datasource.Datasource.default_dataset_location>`
            redownload (bool): Redownload files, replacing the ones that might exist on the filesystem.\
                Default is False.
            voxel_annotations (List[str]) : List of fields from which to load voxel annotations serialized with
                                        `to_json()`. This will override the labelstudio annotations

        :rtype: `fo.Dataset <https://docs.voxel51.com/api/fiftyone.core.dataset.html#fiftyone.core.dataset.Dataset>`_
        """
        if len(self.entries) == 0:
            raise VisualizeError("No datapoints to visualize")
        logger.info("Migrating dataset to voxel51")
        name = kwargs.get("name", self.datasource.source.name)
        force_download = kwargs.get("force_download", False)
        # TODO: don't override samples in existing one
        if fo.dataset_exists(name):
            ds: fo.Dataset = fo.load_dataset(name)
        else:
            ds: fo.Dataset = fo.Dataset(name)
        # ds.persistent = True

        dataset_location = Path(kwargs.get("files_location", self.datasource.default_dataset_location))
        dataset_location.mkdir(parents=True, exist_ok=True)
        logger.info("Downloading files...")

        if "voxel_annotations" in kwargs:
            annotation_fields = kwargs["voxel_annotations"]
            label_func = add_voxel_annotations
        else:
            annotation_fields = self.datasource.annotation_fields
            label_func = add_ls_annotations

        # Load the annotation fields
        self.download_binary_columns(*annotation_fields)

        if not force_download:
            self._check_downloaded_dataset_size()

        redownload = kwargs.get("redownload", False)
        self.download_files(self.datasource.default_dataset_location, redownload=redownload)

        progress = get_rich_progress(rich.progress.MofNCompleteColumn())
        task = progress.add_task("Generating voxel samples...", total=len(self.entries))

        samples: List["fo.Sample"] = []

        with progress:
            for datapoint in self.entries:
                filepath = self.datasource.default_dataset_location / datapoint.path_in_repo
                sample = fo.Sample(filepath=filepath)
                sample["dagshub_download_url"] = datapoint.download_url
                sample["datapoint_id"] = datapoint.datapoint_id
                sample["datapoint_path"] = datapoint.path
                label_func(sample, datapoint, *annotation_fields)
                for k, v in datapoint.metadata.items():
                    # TODO: more filtering here, not all fields should be showing up in voxel
                    if k in annotation_fields:
                        continue
                    if type(v) is not bytes:
                        sample[k] = v
                samples.append(sample)
                progress.update(task, advance=1, refresh=True)

        ds.merge_samples(samples)
        return ds

    def _check_downloaded_dataset_size(self):
        download_size_prompt_threshold = 100 * (2**20)  # 100 Megabytes
        dp_size = self._calculate_datapoint_size()
        if dp_size is not None and dp_size > download_size_prompt_threshold:
            prompt = f"You're about to download {sizeof_fmt(dp_size)} of images locally."
            should_download = prompt_user(prompt)
            if not should_download:
                msg = "Downloading voxel dataset cancelled"
                logger.warning(msg)
                raise RuntimeError(msg)

    def _calculate_datapoint_size(self) -> Optional[int]:
        sum_size = 0
        has_sum_field = False
        all_have_sum_field = True
        size_field = "size"
        for dp in self.entries:
            if size_field in dp.metadata:
                has_sum_field = True
                sum_size += dp.metadata[size_field]
            else:
                all_have_sum_field = False
        if not has_sum_field:
            logger.warning("None of the datapoints had a size field, can't calculate size of the downloading dataset")
            return None
        if not all_have_sum_field:
            logger.warning("Not every datapoint has a size field, size calculations might be wrong")
        return sum_size

    def visualize(self, visualizer: Literal["dagshub", "fiftyone"] = "fiftyone", **kwargs) -> Union[str, "fo.Session"]:
        """
        Visualize this QueryResult either on DagsHub or with Voxel51.

        If ``visualizer`` is ``dagshub``, a webpage is opened on DagsHub with the query applied.

        If ``visualizer`` is ``fiftyone``, this function calls :func:`to_voxel51_dataset`,
        passing to it the keyword arguments, and launches a fiftyone session showing the dataset.

        Additionally, this function adds a DagsHub plugin into Voxel51 that you can use for additional interactions
        with the datasource from within the voxel environment.

        Returns the session object that you can ``wait()`` if you are using it\
        outside a notebook and need to not close the script immediately::

            session = ds.all().visualize()
            session.wait(-1)
        """
        if visualizer == "dagshub":
            return self.datasource.visualize(visualizer, **kwargs)
        if visualizer == "fiftyone":
            set_voxel_envvars()

            send_analytics_event("Client_DataEngine_VizualizeResults", repo=self.datasource.source.repoApi)

            ds = self.to_voxel51_dataset(**kwargs)

            sess = fo.launch_app(ds)
            # Launch the server for plugin interaction
            plugin_server_module.run_plugin_server(sess, self.datasource, self.datasource.source.revision)

            return sess

    def annotate(
        self, open_project=True, ignore_warning=True, fields_to_embed=None, fields_to_exclude=None
    ) -> Optional[str]:
        """
        Sends all the datapoints returned in this QueryResult to be annotated in Label Studio on DagsHub.

        Args:
            open_project: Automatically open the Label Studio project in the browser
            ignore_warning: Suppress the prompt-warning if you try to annotate too many datapoints at once.
            fields_to_embed: list of meta-data columns that will show up in Label Studio UI.
             if not specified all will be displayed.
            fields_to_exclude: list of meta-data columns that will not show up in Label Studio UI
        Returns:
            The URL of the created Label Studio workspace
        """
        send_analytics_event("Client_DataEngine_SentToAnnotation", repo=self.datasource.source.repoApi)

        return self.datasource.send_datapoints_to_annotation(
            self.entries,
            open_project=open_project,
            ignore_warning=ignore_warning,
            fields_to_exclude=fields_to_exclude,
            fields_to_embed=fields_to_embed,
        )<|MERGE_RESOLUTION|>--- conflicted
+++ resolved
@@ -4,11 +4,7 @@
 from dataclasses import field, dataclass
 from os import PathLike
 from pathlib import Path
-<<<<<<< HEAD
-from typing import TYPE_CHECKING, List, Dict, Any, Optional, Union, Tuple
-=======
-from typing import TYPE_CHECKING, List, Dict, Any, Optional, Union, Literal
->>>>>>> bf3832a0
+from typing import TYPE_CHECKING, List, Dict, Any, Optional, Union, Tuple, Literal
 
 import rich.progress
 
