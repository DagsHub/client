import inspect
import logging
import multiprocessing.pool
from dataclasses import field, dataclass
from itertools import repeat
from os import PathLike
from pathlib import Path
from typing import TYPE_CHECKING, List, Dict, Any, Optional, Union

import rich.progress

from dagshub.common import config
from dagshub.common.analytics import send_analytics_event
from dagshub.common.download import download_files
from dagshub.common.helpers import sizeof_fmt, prompt_user
from dagshub.common.rich_util import get_rich_progress
from dagshub.common.util import lazy_load
from dagshub.data_engine.annotation.voxel_conversion import (
    add_voxel_annotations,
    add_ls_annotations,
)
from dagshub.data_engine.client.models import DatasourceType
from dagshub.data_engine.model.datapoint import Datapoint, _get_blob
from dagshub.data_engine.client.loaders.base import DagsHubDataset
from dagshub.data_engine.voxel_plugin_server.utils import set_voxel_envvars
from dagshub.data_engine.dtypes import MetadataFieldType

if TYPE_CHECKING:
    from dagshub.data_engine.model.datasource import Datasource
    import fiftyone as fo
    import dagshub.data_engine.voxel_plugin_server.server as plugin_server_module
else:
    plugin_server_module = lazy_load("dagshub.data_engine.voxel_plugin_server.server")
    fo = lazy_load("fiftyone")
    tf = lazy_load("tensorflow")

logger = logging.getLogger(__name__)


class VisualizeError(Exception):
    pass


@dataclass
class QueryResult:
    _entries: List[Datapoint]
    """ List of downloaded entries."""
    datasource: "Datasource"
    _datapoint_path_lookup: Dict[str, Datapoint] = field(init=False)

    def __post_init__(self):
        self._refresh_lookups()

    @property
    def entries(self):
        return self._entries

    @entries.setter
    def entries(self, value: List[Datapoint]):
        self._entries = value
        self._refresh_lookups()

    def _refresh_lookups(self):
        self._datapoint_path_lookup = {}
        for e in self.entries:
            self._datapoint_path_lookup[e.path] = e

    @property
    def dataframe(self):
        import pandas as pd

        metadata_keys = set()
        for e in self.entries:
            metadata_keys.update(e.metadata.keys())

        metadata_keys = list(sorted(metadata_keys))
        return pd.DataFrame.from_records([dp.to_dict(metadata_keys) for dp in self.entries])

    def __len__(self):
        return len(self.entries)

    def __iter__(self):
        return self.entries.__iter__()

    def __repr__(self):
        return f"QueryResult of datasource {self.datasource.source.name} with {len(self.entries)} datapoint(s)"

    @staticmethod
    def from_gql_query(query_resp: Dict[str, Any], datasource: "Datasource") -> "QueryResult":
        if "edges" not in query_resp:
            return QueryResult([], datasource)
        if query_resp["edges"] is None:
            return QueryResult([], datasource)
        return QueryResult(
            [Datapoint.from_gql_edge(edge, datasource) for edge in query_resp["edges"]],
            datasource,
        )

    def as_ml_dataset(self, flavor, **kwargs):
        """
        Convert the QueryResult into a dataset for a machine learning framework

        ARGS:
        flavor: torch|tensorflow

        KWARGS:
        metadata_columns: columns that are returned from the metadata as part of the dataset
        strategy: preload|background|lazy; default: lazy
        savedir: location at which the dataset is stored
        processes: number of parallel processes that download the dataset
        tensorizer: auto|image|<function>
        """
        flavor = flavor.lower()
        if flavor == "torch":
            from dagshub.data_engine.client.loaders.torch import PyTorchDataset

            return PyTorchDataset(self, **kwargs)
        elif flavor == "tensorflow":
            from dagshub.data_engine.client.loaders.tf import TensorFlowDataset

            ds_builder = TensorFlowDataset(self, **kwargs)
            ds = tf.data.Dataset.from_generator(ds_builder.generator, output_signature=ds_builder.signature)
            ds.__len__ = lambda: ds_builder.__len__()
            ds.__getitem__ = ds_builder.__getitem__
            ds.builder = ds_builder
            ds.type = "tensorflow"
            return ds
        else:
            raise ValueError("supported flavors are torch|tensorflow")

    def as_ml_dataloader(self, flavor, **kwargs):
        """
        Convert the QueryResult into a dataloader for a machine learning framework

        ARGS:
        flavor: torch|tensorflow

        KWARGS:
        metadata_columns: columns that are returned from the metadata as part of the dataloader
        strategy: preload|background|lazy; default: lazy
        savedir: location at which the dataset is stored
        processes: number of parallel processes that download the dataset
        tensorizer: auto|image|<function>
        for_dataloader: bool; internal argument, that begins background dataset download after
                        the shuffle order is determined for the first epoch; default: False
        """

        send_analytics_event(
            "Client_DataEngine_DataLoaderInitialized",
            repo=self.datasource.source.repoApi,
        )

        def keypairs(keys):
            return {key: kwargs[key] for key in keys}

        if type(flavor) != str:
            if flavor.type == "torch":
                from dagshub.data_engine.client.loaders.torch import PyTorchDataLoader

                return PyTorchDataLoader(flavor, **kwargs)
            elif flavor.type == "tensorflow":
                from dagshub.data_engine.client.loaders.tf import TensorFlowDataLoader

                return TensorFlowDataLoader(flavor, **kwargs)

        kwargs["for_dataloader"] = True
        dataset_kwargs = set(list(inspect.signature(DagsHubDataset).parameters.keys())[1:])
        global_kwargs = set(kwargs.keys())
        flavor = flavor.lower() if type(flavor) == str else flavor
        if flavor == "torch":
            from dagshub.data_engine.client.loaders.torch import PyTorchDataLoader

            return PyTorchDataLoader(
                self.as_ml_dataset(flavor, **keypairs(global_kwargs.intersection(dataset_kwargs))),
                **keypairs(global_kwargs - dataset_kwargs),
            )
        elif flavor == "tensorflow":
            from dagshub.data_engine.client.loaders.tf import TensorFlowDataLoader

            return TensorFlowDataLoader(
                self.as_ml_dataset(
                    flavor,
                    **keypairs(global_kwargs.intersection(dataset_kwargs)),
                ),
                **keypairs(global_kwargs - dataset_kwargs),
            )
        else:
            raise ValueError("supported flavors are torch|tensorflow|<torch.utils.data.Dataset>|<tf.data.Dataset>")

    def __getitem__(self, item: Union[str, int, slice]):
        """
        Gets datapoint by its path (string) or by its index in the result (or slice)
        """
        if type(item) is str:
            return self._datapoint_path_lookup[item]
        elif type(item) is int:
            return self.entries[item]
        elif type(item) is slice:
            return QueryResult(_entries=self.entries[item], datasource=self.datasource)
        else:
            raise ValueError(
                f"Can't lookup datapoint using value {item} of type {type(item)}, "
                f"needs to be either int or str or slice"
            )

    def get_blob_fields(
<<<<<<< HEAD
        self,
        *fields: str,
        load_into_memory=False,
        cache_on_disk=True,
        num_proc: int = config.download_threads,
=======
        self, *fields: str, load_into_memory=False, cache_on_disk=True, num_proc: int = config.download_threads
>>>>>>> b03420ff
    ) -> "QueryResult":
        """
        Downloads data from blob fields

        Args:
            fields: list of binary fields to download blobs for. If empty, download all blob fields.
            load_into_memory: Whether to load the blobs into the datapoints, or just store them on disk
                If True: the datapoints' specified fields will contain the blob data
                If False: the datapoints' specified fields will contain Path objects to the file of the downloaded blob
            cache_on_disk: Whether to cache the blobs on disk or not (valid only if load_into_memory is set to True)
                Cache location is `~/dagshub/datasets/<user>/<repo>/<datasource_id>/.metadata_blobs/`
        """
        send_analytics_event(
            "Client_DataEngine_downloadBlobs", repo=self.datasource.source.repoApi
        )
        if not load_into_memory:
            assert cache_on_disk

        # If no fields are specified, include all blob fields from self.datasource.fields
        if not fields:
            fields = [
                field.name
                for field in self.datasource.fields
                if field.valueType == MetadataFieldType.BLOB
            ]

        for fld in fields:
            logger.info(
                f"Downloading metadata for field {fld} with {num_proc} processes"
            )
            cache_location = (
                self.datasource.default_dataset_location / ".metadata_blobs"
            )

            if cache_on_disk:
                cache_location.mkdir(parents=True, exist_ok=True)

            blob_urls = list(
                map(lambda dp: dp._extract_blob_url_and_path(fld), self.entries)
            )
            auth = self.datasource.source.repoApi.auth
            func_args = zip(
                map(lambda bu: bu[0], blob_urls),
                map(lambda bu: bu[1], blob_urls),
                repeat(auth),
                repeat(cache_on_disk),
                repeat(load_into_memory),
            )
            with multiprocessing.pool.ThreadPool(num_proc) as pool:
                res = pool.starmap(_get_blob, func_args)

            for dp, binary_val_or_path in zip(self.entries, res):
                if binary_val_or_path is None:
                    continue
                dp.metadata[fld] = binary_val_or_path

        return self

    def download_binary_columns(
<<<<<<< HEAD
        self,
        *columns: str,
        load_into_memory=True,
        cache_on_disk=True,
        num_proc: int = 32,
=======
        self, *columns: str, load_into_memory=True, cache_on_disk=True, num_proc: int = 32
>>>>>>> b03420ff
    ) -> "QueryResult":
        """
        deprecated: Use get_blob_fields instead.
        """
        return self.get_blob_fields(
<<<<<<< HEAD
            *columns,
            load_into_memory=load_into_memory,
            cache_on_disk=cache_on_disk,
            num_proc=num_proc,
=======
            *columns, load_into_memory=load_into_memory, cache_on_disk=cache_on_disk, num_proc=num_proc
>>>>>>> b03420ff
        )

    def download_files(
        self,
        target_dir: Optional[Union[str, PathLike]] = None,
        keep_source_prefix=True,
        redownload=False,
        path_field: Optional[str] = None,
    ) -> PathLike:
        """
        Downloads the query result to the target_dir directory
        Args:
            target_dir: Where to download the files.
                If not specified, then downloads to ~/dagshub/datasets/<user>/<repo>/<ds_id>
            keep_source_prefix: If True, includes the prefix of the datasource in the download path
                Useful for cases where the download path is the root of the repository
            redownload: Whether to redownload a file if it exists on the filesystem already
                NOTE: We don't do any hashsum checks, so if it's possible that the file has been updated, turn it on
            path_field: If you want to download files from a field other than the datapoint's path.
                NOTE: the path still needs to be in the same datasource
                and have the same format as the path of the datapoint,
                for now you can't download arbitrary paths/urls
        Returns:
            Path to the directory with the downloaded files
        """

        target_path = (
            self.datasource.default_dataset_location
            if target_dir is None
            else Path(target_dir).expanduser()
        )
        logger.warning(f"Downloading {len(self.entries)} files to {str(target_path)}")

        if self.datasource.source.source_type == DatasourceType.BUCKET:
            send_analytics_event(
                "Client_DataEngine_downloadDatapointsFromBucket",
                repo=self.datasource.source.repoApi,
            )
        else:
            send_analytics_event(
                "Client_DataEngine_downloadDatapoints",
                repo=self.datasource.source.repoApi,
            )

        def dp_path(dp: Datapoint):
            if path_field is not None:
                path_val = dp.metadata.get(path_field)
                if path_val is None:
                    return None
            else:
                path_val = dp.path

            if keep_source_prefix:
                return target_path / self.datasource.source.source_prefix / path_val
            else:
                return target_path / path_val

        def dp_url(dp: Datapoint):
            if path_field is not None:
                path_val = dp.metadata.get(path_field)
                if path_val is None:
                    return None
                return self.datasource.source.raw_path(path_val)
            else:
                return dp.download_url

        download_args = [
            (dp_url(dp), dp_path(dp)) for dp in self.entries if dp_path(dp) is not None
        ]

        download_files(download_args, skip_if_exists=not redownload)
        return target_path

    def to_voxel51_dataset(self, **kwargs) -> "fo.Dataset":
        """
        Creates a voxel51 dataset that can be used with `fo.launch_app()` to run it

        Kwargs:
            name (str): name of the dataset (by default uses the same name as the datasource)
            force_download (bool): download the dataset even if the size of the files is bigger than 100MB
            files_location (str|PathLike): path to the location where to download the local files
                default: ~/dagshub_datasets/user/repo/ds_name/
            redownload (bool): Redownload files, replacing the ones that might exist on the filesystem
            voxel_annotations (List[str]) : List of fields from which to load voxel annotations serialized with
                                        `to_json()`. This will override the labelstudio annotations
        """
        if len(self.entries) == 0:
            raise VisualizeError("No datapoints to visualize")
        logger.info("Migrating dataset to voxel51")
        name = kwargs.get("name", self.datasource.source.name)
        force_download = kwargs.get("force_download", False)
        # TODO: don't override samples in existing one
        if fo.dataset_exists(name):
            ds: fo.Dataset = fo.load_dataset(name)
        else:
            ds: fo.Dataset = fo.Dataset(name)
        # ds.persistent = True

        dataset_location = Path(
            kwargs.get("files_location", self.datasource.default_dataset_location)
        )
        dataset_location.mkdir(parents=True, exist_ok=True)
        logger.info("Downloading files...")

        if "voxel_annotations" in kwargs:
            annotation_fields = kwargs["voxel_annotations"]
            label_func = add_voxel_annotations
        else:
            annotation_fields = self.datasource.annotation_fields
            label_func = add_ls_annotations

        # Load the annotation fields
        self.download_binary_columns(*annotation_fields)

        if not force_download:
            self._check_downloaded_dataset_size()

        redownload = kwargs.get("redownload", False)
        self.download_files(
            self.datasource.default_dataset_location, redownload=redownload
        )

        progress = get_rich_progress(rich.progress.MofNCompleteColumn())
        task = progress.add_task("Generating voxel samples...", total=len(self.entries))

        samples: List["fo.Sample"] = []

        with progress:
            for datapoint in self.entries:
                filepath = (
                    self.datasource.default_dataset_location / datapoint.path_in_repo
                )
                sample = fo.Sample(filepath=filepath)
                sample["dagshub_download_url"] = datapoint.download_url
                sample["datapoint_id"] = datapoint.datapoint_id
                sample["datapoint_path"] = datapoint.path
                label_func(sample, datapoint, *annotation_fields)
                for k, v in datapoint.metadata.items():
                    # TODO: more filtering here, not all fields should be showing up in voxel
                    if k in annotation_fields:
                        continue
                    if type(v) is not bytes:
                        sample[k] = v
                samples.append(sample)
                progress.update(task, advance=1, refresh=True)

        ds.merge_samples(samples)
        return ds

    def _check_downloaded_dataset_size(self):
        download_size_prompt_threshold = 100 * (2**20)  # 100 Megabytes
        dp_size = self._calculate_datapoint_size()
        if dp_size is not None and dp_size > download_size_prompt_threshold:
            prompt = (
                f"You're about to download {sizeof_fmt(dp_size)} of images locally."
            )
            should_download = prompt_user(prompt)
            if not should_download:
                msg = "Downloading voxel dataset cancelled"
                logger.warning(msg)
                raise RuntimeError(msg)

    def _calculate_datapoint_size(self) -> Optional[int]:
        sum_size = 0
        has_sum_field = False
        all_have_sum_field = True
        size_field = "size"
        for dp in self.entries:
            if size_field in dp.metadata:
                has_sum_field = True
                sum_size += dp.metadata[size_field]
            else:
                all_have_sum_field = False
        if not has_sum_field:
            logger.warning(
                "None of the datapoints had a size field, can't calculate size of the downloading dataset"
            )
            return None
        if not all_have_sum_field:
            logger.warning(
                "Not every datapoint has a size field, size calculations might be wrong"
            )
        return sum_size

    def visualize(self, **kwargs):
        set_voxel_envvars()

        send_analytics_event(
            "Client_DataEngine_VizualizeResults", repo=self.datasource.source.repoApi
        )

        ds = self.to_voxel51_dataset(**kwargs)

        sess = fo.launch_app(ds)
        # Launch the server for plugin interaction
        plugin_server_module.run_plugin_server(
            sess, self.datasource, self.datasource.source.revision
        )

        return sess

    def annotate(self, open_project=True, ignore_warning=True) -> Optional[str]:
        """
        Sends all the datapoints returned in this QueryResult to be annotated in Label Studio on DagsHub.

        :param open_project: Whether to automatically open the returned URL in your browser
        :param ignore_warning: Suppress any non-lethal warnings that require user input
        :return The URL of the created Label Studio workspace
        """
        send_analytics_event(
            "Client_DataEngine_SentToAnnotation", repo=self.datasource.source.repoApi
        )

        return self.datasource.send_datapoints_to_annotation(
            self.entries, open_project=open_project, ignore_warning=ignore_warning
        )<|MERGE_RESOLUTION|>--- conflicted
+++ resolved
@@ -204,15 +204,7 @@
             )
 
     def get_blob_fields(
-<<<<<<< HEAD
-        self,
-        *fields: str,
-        load_into_memory=False,
-        cache_on_disk=True,
-        num_proc: int = config.download_threads,
-=======
         self, *fields: str, load_into_memory=False, cache_on_disk=True, num_proc: int = config.download_threads
->>>>>>> b03420ff
     ) -> "QueryResult":
         """
         Downloads data from blob fields
@@ -272,28 +264,13 @@
         return self
 
     def download_binary_columns(
-<<<<<<< HEAD
-        self,
-        *columns: str,
-        load_into_memory=True,
-        cache_on_disk=True,
-        num_proc: int = 32,
-=======
         self, *columns: str, load_into_memory=True, cache_on_disk=True, num_proc: int = 32
->>>>>>> b03420ff
     ) -> "QueryResult":
         """
         deprecated: Use get_blob_fields instead.
         """
         return self.get_blob_fields(
-<<<<<<< HEAD
-            *columns,
-            load_into_memory=load_into_memory,
-            cache_on_disk=cache_on_disk,
-            num_proc=num_proc,
-=======
             *columns, load_into_memory=load_into_memory, cache_on_disk=cache_on_disk, num_proc=num_proc
->>>>>>> b03420ff
         )
 
     def download_files(
