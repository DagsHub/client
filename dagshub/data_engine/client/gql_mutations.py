import functools
from typing import Any, Dict, List, Union, Optional

from dagshub.data_engine.client.query_builder import GqlQuery

from dagshub.data_engine.client.models import DatasourceType, ScanOption


class GqlMutations:
    @staticmethod
    @functools.lru_cache()
    def create_datasource():
        q = (
            GqlQuery()
            .operation(
                "mutation",
                name="createDatasource",
                input={"$name": "String!", "$url": "String!", "$dsType": "DatasourceType!"},
            )
            .query("createDatasource", input={"name": "$name", "url": "$url", "dsType": "$dsType"})
            .fields(["id", "name", "rootUrl", "integrationStatus", "preprocessingStatus", "type"])
            .generate()
        )
        return q

    @staticmethod
    def create_datasource_params(name: str, url: str, ds_type: DatasourceType):
        return {"name": name, "url": url, "dsType": str(ds_type.value)}

    @staticmethod
    @functools.lru_cache()
    def update_metadata():
        q = (
            GqlQuery()
            .operation(
                "mutation",
                name="updateMetadata",
                input={"$datasource": "ID!", "$datapoints": "[DatapointMetadataInput!]!"},
            )
            .query("updateMetadata", input={"datasource": "$datasource", "datapoints": "$datapoints"})
            .fields(
                [
                    "path",
                ]
            )
            .generate()
        )
        return q

    @staticmethod
    @functools.lru_cache()
<<<<<<< HEAD
    def delete_metadata_for_datapoint():
=======
    def delete_datapoints():
>>>>>>> 336d3084
        q = (
            GqlQuery()
            .operation(
                "mutation",
<<<<<<< HEAD
                name="deleteMetadata",
                input={"$datasource": "ID!", "$datapoints": "[DatapointMetadataDeleteInput!]!"},
            )
            .query("deleteMetadata", input={"datasource": "$datasource", "datapoints": "$datapoints"})
=======
                name="deleteDatapoints",
                input={"$datasource": "ID!", "$datapoints": "[DatapointDeleteInput!]!"},
            )
            .query("deleteDatapoint", input={"datasource": "$datasource", "datapoints": "$datapoints"})
>>>>>>> 336d3084
            .fields(
                [
                    "path",
                ]
            )
            .generate()
        )
        return q

    @staticmethod
    @functools.lru_cache()
    def update_metadata_field():
        q = (
            GqlQuery()
            .operation(
                "mutation",
                name="updateMetadataFieldProps",
                input={"$datasource": "ID!", "$props": "[MetadataFieldPropsInput!]!"},
            )
            .query("updateMetadataFieldProps", input={"datasource": "$datasource", "props": "$props"})
            .fields(
                [
                    "name",
                    "valueType",
                    "multiple",
                    "tags",
                ]
            )
            .generate()
        )
        return q

    @staticmethod
    def update_metadata_params(datasource_id: Union[int, str], datapoints: List[Dict[str, Any]]):
        return {
            "datasource": datasource_id,
            "datapoints": datapoints,
        }

    @staticmethod
<<<<<<< HEAD
    def delete_metadata_params(datasource_id: Union[int, str], datapoints: List[Dict[str, Any]]):
=======
    def delete_datapoints_params(datasource_id: Union[int, str], datapoints: List[Dict[str, Any]]):
>>>>>>> 336d3084
        return {
            "datasource": datasource_id,
            "datapoints": datapoints,
        }

    def update_metadata_fields_params(datasource_id: Union[int, str], metadata_field_props: List[Dict[str, Any]]):
        return {"datasource": datasource_id, "props": metadata_field_props}

    @staticmethod
    @functools.lru_cache()
    def delete_datasource():
        q = (
            GqlQuery()
            .operation(
                "mutation",
                name="deleteDatasource",
                input={
                    "$id": "ID!",
                },
            )
            .query(
                "deleteDatasource",
                input={
                    "id": "$id",
                },
            )
            .fields(
                [
                    "id",
                    "name",
                    "rootUrl",
                    "integrationStatus",
                    "preprocessingStatus",
                    "type",
                ]
            )
            .generate()
        )
        return q

    @staticmethod
    def delete_datasource_params(datasource_id: Union[int, str]):
        return {
            "id": datasource_id,
        }

    @staticmethod
    @functools.lru_cache()
    def scan_datasource():
        q = (
            GqlQuery()
            .operation(
                "mutation",
                name="scanDatasource",
                input={
                    "$id": "ID!",
                    "$options": "[ScanOption]",
                },
            )
            .query(
                "scanDatasource",
                input={
                    "id": "$id",
                    "options": "$options",
                },
            )
            .fields(
                [
                    "id",
                    "name",
                    "rootUrl",
                    "integrationStatus",
                    "preprocessingStatus",
                    "type",
                ]
            )
            .generate()
        )
        return q

    @staticmethod
    def scan_datasource_params(datasource_id: Union[int, str], options: Optional[List[ScanOption]]):
        return {
            "id": datasource_id,
            "options": options,
        }

    @staticmethod
    @functools.lru_cache()
    def save_dataset():
        q = (
            GqlQuery()
            .operation(
                "mutation",
                name="saveDataset",
                input={"$datasource": "ID!", "$name": "String!", "$filter": "QueryInput!"},
            )
            .query("saveDataset", input={"datasource": "$datasource", "name": "$name", "filter": "$filter"})
            .fields(
                [
                    "id",
                    "name",
                    "createdAt",
                ]
            )
            .generate()
        )
        return q

    @staticmethod
    def save_dataset_params(datasource_id: Union[int, str], name: str, query_input: Dict[str, Any]):
        return {
            "datasource": datasource_id,
            "name": name,
            "filter": query_input,
        }<|MERGE_RESOLUTION|>--- conflicted
+++ resolved
@@ -49,26 +49,35 @@
 
     @staticmethod
     @functools.lru_cache()
-<<<<<<< HEAD
     def delete_metadata_for_datapoint():
-=======
-    def delete_datapoints():
->>>>>>> 336d3084
-        q = (
-            GqlQuery()
-            .operation(
-                "mutation",
-<<<<<<< HEAD
+        q = (
+            GqlQuery()
+            .operation(
+                "mutation",
                 name="deleteMetadata",
                 input={"$datasource": "ID!", "$datapoints": "[DatapointMetadataDeleteInput!]!"},
             )
             .query("deleteMetadata", input={"datasource": "$datasource", "datapoints": "$datapoints"})
-=======
+            .fields(
+                [
+                    "path",
+                ]
+            )
+            .generate()
+        )
+        return q
+
+    @staticmethod
+    @functools.lru_cache()
+    def delete_datapoints():
+        q = (
+            GqlQuery()
+            .operation(
+                "mutation",
                 name="deleteDatapoints",
                 input={"$datasource": "ID!", "$datapoints": "[DatapointDeleteInput!]!"},
             )
             .query("deleteDatapoint", input={"datasource": "$datasource", "datapoints": "$datapoints"})
->>>>>>> 336d3084
             .fields(
                 [
                     "path",
@@ -109,11 +118,14 @@
         }
 
     @staticmethod
-<<<<<<< HEAD
     def delete_metadata_params(datasource_id: Union[int, str], datapoints: List[Dict[str, Any]]):
-=======
+        return {
+            "datasource": datasource_id,
+            "datapoints": datapoints,
+        }
+
+    @staticmethod
     def delete_datapoints_params(datasource_id: Union[int, str], datapoints: List[Dict[str, Any]]):
->>>>>>> 336d3084
         return {
             "datasource": datasource_id,
             "datapoints": datapoints,
