<<<<<<< HEAD
from functools import cached_property, lru_cache
from typing import Optional, Any, Union
=======
from functools import cached_property
from typing import Optional, Any, Union, Dict
>>>>>>> b859c2a3

import dacite

from dagshub.auth import get_authenticator, get_token
from dagshub.auth.token_auth import HTTPBearerAuth
from dagshub.common import config
from dagshub.common.api.responses import UserAPIResponse
from dagshub.common.helpers import http_request
from dagshub.common.util import multi_urljoin


class UserNotFoundError(Exception):
    pass


_token_user_cache: Dict[str, "UserAPI"] = {}


class UserAPI:
    def __init__(self, user: Union[str, UserAPIResponse], host: Optional[str] = None, auth: Optional[Any] = None):
        self._user_info: Optional[UserAPIResponse] = None
        if isinstance(user, UserAPIResponse):
            self._user_info = user
            self._username = user.username
        else:
            self._username = user
        self.host = host if host is not None else config.host

        if auth is None:
            self.auth = get_authenticator(host=host)
        else:
            self.auth = auth

    @staticmethod
    def get_user_from_token(token_or_authenticator: Union[str, Any], host: Optional[str] = None) -> "UserAPI":
        """
        Get a user associated with the token.

        This function has primitive caching for string tokens.
        """
        if host is None:
            host = config.host
        user_url = multi_urljoin(host, "api/v1/user")
        if isinstance(token_or_authenticator, str):
            if token_or_authenticator in _token_user_cache:
                return _token_user_cache[token_or_authenticator]
            auth = HTTPBearerAuth(token_or_authenticator)
        else:
            auth = token_or_authenticator
        resp = http_request("GET", user_url, auth=auth)
        if resp.status_code == 404:
            raise UserNotFoundError
        if resp.status_code != 200:
            raise RuntimeError(f"Got HTTP status {resp.status_code} while trying to get user: {resp.content}")
        user_info = dacite.from_dict(UserAPIResponse, resp.json())
        res = UserAPI(user=user_info, host=host, auth=auth)
        if isinstance(token_or_authenticator, str):
            _token_user_cache[token_or_authenticator] = res
        return res

    @staticmethod
    @lru_cache
    def get_current_user(host: Optional[str] = None) -> "UserAPI":
        return UserAPI.get_user_from_token(get_token(host=host), host=host)

    @property
    def username(self) -> str:
        return self.user_info.username

    @property
    def user_id(self) -> int:
        return self.user_info.id

    @cached_property
    def user_info(self) -> UserAPIResponse:
        if self._user_info is not None:
            return self._user_info
        user_url = multi_urljoin(self.host, "api/v1/users", self._username)
        resp = http_request("GET", user_url, auth=self.auth)
        if resp.status_code == 404:
            raise UserNotFoundError
        if resp.status_code != 200:
            raise RuntimeError(
                f"Got HTTP status {resp.status_code} while trying to get user {self._username}: {resp.content}"
            )
        user_info = dacite.from_dict(UserAPIResponse, resp.json())
        return user_info<|MERGE_RESOLUTION|>--- conflicted
+++ resolved
@@ -1,10 +1,5 @@
-<<<<<<< HEAD
-from functools import cached_property, lru_cache
-from typing import Optional, Any, Union
-=======
 from functools import cached_property
 from typing import Optional, Any, Union, Dict
->>>>>>> b859c2a3
 
 import dacite
 
