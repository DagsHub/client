import logging

import appdirs
import os
from urllib.parse import urlparse
from dagshub import __version__
from httpx._client import USER_AGENT

logger = logging.getLogger(__name__)

HOST_KEY = "DAGSHUB_CLIENT_HOST"
DEFAULT_HOST = "https://dagshub.com"
CLIENT_ID_KEY = "DAGSHUB_CLIENT_ID"
DEFAULT_CLIENT_ID = "32b60ba385aa7cecf24046d8195a71c07dd345d9657977863b52e7748e0f0f28"
TOKENS_CACHE_LOCATION_KEY = "DAGSHUB_CLIENT_TOKENS_CACHE"
DEFAULT_TOKENS_CACHE_LOCATION = os.path.join(appdirs.user_cache_dir("dagshub"), "tokens")
TOKENS_CACHE_SCHEMA_VERSION = "1"
DAGSHUB_USER_TOKEN_KEY = "DAGSHUB_USER_TOKEN"
DAGSHUB_USERNAME_KEY = "DAGSHUB_USERNAME"
DAGSHUB_PASSWORD_KEY = "DAGSHUB_PASSWORD"
HTTP_TIMEOUT_KEY = "DAGSHUB_HTTP_TIMEOUT"
DAGSHUB_QUIET_KEY = "DAGSHUB_QUIET"

parsed_host = urlparse(os.environ.get(HOST_KEY, DEFAULT_HOST))
hostname = parsed_host.hostname
host = parsed_host.geturl().rstrip("/")
client_id = os.environ.get(CLIENT_ID_KEY, DEFAULT_CLIENT_ID)
cache_location = os.environ.get(TOKENS_CACHE_LOCATION_KEY, DEFAULT_TOKENS_CACHE_LOCATION)
token = os.environ.get(DAGSHUB_USER_TOKEN_KEY)
username = os.environ.get(DAGSHUB_USERNAME_KEY)
password = os.environ.get(DAGSHUB_PASSWORD_KEY)
custom_user_agent_suffix = f" dagshub-client-python/{__version__}"
requests_headers = {"user-agent": USER_AGENT + custom_user_agent_suffix}
http_timeout = os.environ.get(HTTP_TIMEOUT_KEY, 30)
REPO_INFO_URL = "api/v1/repos/{owner}/{reponame}"

quiet = bool(os.environ.get(DAGSHUB_QUIET_KEY, False))

# DVC config templates
CONFIG_GITIGNORE = "/config.local\n/tmp\n/cache"

RECOMMENDED_ANNOTATE_LIMIT_KEY = "RECOMMENDED_ANNOTATE_LIMIT"
<<<<<<< HEAD
recommended_annotate_limit = os.environ.get(RECOMMENDED_ANNOTATE_LIMIT_KEY, 1e5)
=======
recommended_annotate_limit = os.environ.get(RECOMMENDED_ANNOTATE_LIMIT_KEY, 1e5)

DATAENGINE_METADATA_UPLOAD_BATCH_SIZE_KEY = "DAGSHUB_DE_METADATA_UPLOAD_BATCH_SIZE"
dataengine_metadata_upload_batch_size = os.environ.get(DATAENGINE_METADATA_UPLOAD_BATCH_SIZE_KEY, 15000)

DISABLE_ANALYTICS_KEY = "DAGSHUB_DISABLE_ANALYTICS"
disable_analytics = "DAGSHUB_DISABLE_ANALYTICS" in os.environ

DOWNLOAD_THREADS_KEY = "DAGSHUB_DOWNLOAD_THREADS"
DEFAULT_DOWNLOAD_THREADS = 32
download_threads = os.environ.get(DOWNLOAD_THREADS_KEY, DEFAULT_DOWNLOAD_THREADS)

if download_threads > DEFAULT_DOWNLOAD_THREADS:
    logger.warning(
        f"Number of download threads was set to {download_threads}. "
        f"We recommend lowering the value if you get met with rate limits"
    )
>>>>>>> 5355994d
<|MERGE_RESOLUTION|>--- conflicted
+++ resolved
@@ -40,9 +40,6 @@
 CONFIG_GITIGNORE = "/config.local\n/tmp\n/cache"
 
 RECOMMENDED_ANNOTATE_LIMIT_KEY = "RECOMMENDED_ANNOTATE_LIMIT"
-<<<<<<< HEAD
-recommended_annotate_limit = os.environ.get(RECOMMENDED_ANNOTATE_LIMIT_KEY, 1e5)
-=======
 recommended_annotate_limit = os.environ.get(RECOMMENDED_ANNOTATE_LIMIT_KEY, 1e5)
 
 DATAENGINE_METADATA_UPLOAD_BATCH_SIZE_KEY = "DAGSHUB_DE_METADATA_UPLOAD_BATCH_SIZE"
@@ -59,5 +56,4 @@
     logger.warning(
         f"Number of download threads was set to {download_threads}. "
         f"We recommend lowering the value if you get met with rate limits"
-    )
->>>>>>> 5355994d
+    )