import setuptools
import os.path


# Thank you pip contributors
def read(rel_path: str) -> str:
    here = os.path.abspath(os.path.dirname(__file__))
    # intentionally *not* adding an encoding option to open, See:
    #   https://github.com/pypa/virtualenv/issues/201#issuecomment-3145690
    with open(os.path.join(here, rel_path)) as fp:
        return fp.read()


def get_version(rel_path: str) -> str:
    for line in read(rel_path).splitlines():
        if line.startswith("__version__"):
            # __version__ = "0.9"
            delim = '"' if '"' in line else "'"
            return line.split(delim)[1]
    raise RuntimeError("Unable to find version string.")


with open("README.md", "r", encoding="utf8") as fh:
    long_description = fh.read()


setuptools.setup(
    name="dagshub",
    version=get_version("dagshub/__init__.py"),
    author="DagsHub",
    author_email="contact@dagshub.com",
    description="DagsHub client libraries",
    long_description=long_description,
    long_description_content_type="text/markdown",
    url="https://github.com/DagsHub/client",
    packages=setuptools.find_packages(),
    install_requires=[
        "PyYAML>=5",
        "fusepy>=3",
        "appdirs>=1.4.4",
        "click>=8.0.4",
<<<<<<< HEAD
        "httpx>=0.22.0"
=======
        "httpx>=0.22.0",
        "GitPython>=3.1.29",
>>>>>>> 4582901d
    ],
    classifiers=[
        "Programming Language :: Python :: 3",
        "License :: OSI Approved :: MIT License",
        "Operating System :: OS Independent",
    ],
    python_requires=">=3.7",
    entry_points={
        "console_scripts": [
            "dagshub = dagshub.common.cli:cli"
        ]
    }
)<|MERGE_RESOLUTION|>--- conflicted
+++ resolved
@@ -39,12 +39,8 @@
         "fusepy>=3",
         "appdirs>=1.4.4",
         "click>=8.0.4",
-<<<<<<< HEAD
-        "httpx>=0.22.0"
-=======
         "httpx>=0.22.0",
         "GitPython>=3.1.29",
->>>>>>> 4582901d
     ],
     classifiers=[
         "Programming Language :: Python :: 3",
