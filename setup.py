--- conflicted
+++ resolved
@@ -33,15 +33,12 @@
     "GitPython>=3.1.29",
     "rich[jupyter]~=13.1.0",
     "dacite~=1.8.0",
-<<<<<<< HEAD
+    "tenacity~=8.2.2",
     "gql-query-builder~=0.1.7",
     "gql[requests]",
     "dataclasses-json",
     "pandas",
-    "treelib~=1.6.4"
-=======
-    "tenacity~=8.2.2",
->>>>>>> 4f164b93
+    "treelib~=1.6.4",
 ]
 
 # Polyfills for Python 3.7
