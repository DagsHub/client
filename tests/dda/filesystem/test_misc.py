--- conflicted
+++ resolved
@@ -5,14 +5,10 @@
 
 import pytest
 from pathlib import Path
-<<<<<<< HEAD
 
 from dagshub.streaming import DagsHubFilesystem
-from dagshub.streaming.dataclasses import DagshubPath, DagshubPathType
+from dagshub.streaming.dataclasses import DagshubPath
 from dagshub.streaming.errors import FilesystemAlreadyMountedError
-=======
-from dagshub.streaming.dataclasses import DagshubPath
->>>>>>> bc5e1f8a
 
 
 @pytest.mark.parametrize(
@@ -32,8 +28,7 @@
 def test_passthrough_path(path, expected):
     fs_mock = MagicMock()
     path = DagshubPath(fs_mock, Path(os.path.abspath(path)), Path(path))
-<<<<<<< HEAD
-    actual = DagshubPathType.PASSTHROUGH_PATH in path.path_type
+    actual = path.is_passthrough_path
     assert actual == expected
 
 
@@ -64,8 +59,4 @@
     resp = mock_api._default_endpoints_and_responses()[1]["list_root"]
     mock_api.get(url=f"/api/v1/repos/user/repo/content/{sha}/").mock(resp)
 
-    fs_new = DagsHubFilesystem(project_root=other_path, repo_url="https://dagshub.com/user/repo", branch=new_branch)
-=======
-    actual = path.is_passthrough_path
-    assert actual == expected
->>>>>>> bc5e1f8a
+    fs_new = DagsHubFilesystem(project_root=other_path, repo_url="https://dagshub.com/user/repo", branch=new_branch)